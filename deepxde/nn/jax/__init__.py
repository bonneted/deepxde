--- conflicted
+++ resolved
@@ -1,10 +1,6 @@
 """Package for jax NN modules."""
 
-<<<<<<< HEAD
-__all__ = ["FNN", "NN", "PFNN"]
-=======
 __all__ = ["PFNN","FNN", "NN", "SPINN"]
->>>>>>> 8d54c9ad
 
 from .fnn import FNN, PFNN, SPINN
 from .nn import NN