"""jax backend implementation"""
import jax
import jax.numpy as jnp
import numpy as np


lib = jax


def data_type_dict():
    return {
        "float16": jnp.float16,
        "float32": jnp.float32,
        "float64": jnp.float64,
        "uint8": jnp.uint8,
        "int8": jnp.int8,
        "int16": jnp.int16,
        "int32": jnp.int32,
        "int64": jnp.int64,
        "bool": jnp.bool_,
    }


def is_tensor(obj):
    return isinstance(obj, jnp.ndarray)


def shape(input_array):
    return input_array.shape


def ndim(input_array):
    return input_array.ndim


def transpose(tensor, axes=None):
    return jnp.transpose(tensor, axes=axes)


def reshape(tensor, shape):
    return jnp.reshape(tensor, shape)


class Variable:
<<<<<<< HEAD
    def __init__(self, initial_value, dtype=None, update_factor=1.0):
        self._value = jnp.array(initial_value, dtype=dtype)
        self.update_factor = update_factor
=======
    def __init__(self, initial_value, dtype=None):
        self._value = jnp.array(initial_value, dtype=dtype)

>>>>>>> ad6399b2
    @property
    def value(self):
        return self._value

    @value.setter
    def value(self, new_value):
        self._value = new_value


def as_tensor(data, dtype=None):
    if isinstance(data, jnp.ndarray):
        if dtype is None or data.dtype == dtype:
            return data
        return data.astype(dtype)
    return jnp.asarray(data, dtype=dtype)


def from_numpy(np_array):
    return jnp.asarray(np_array)


def to_numpy(input_tensor):
    return np.asarray(input_tensor)


def concat(values, axis):
    return jnp.concatenate(values, axis=axis)


def stack(values, axis):
    return jnp.stack(values, axis=axis)


def elu(x):
    return jax.nn.elu(x)


def relu(x):
    return jax.nn.relu(x)


def selu(x):
    return jax.nn.selu(x)


def sigmoid(x):
    return jax.nn.sigmoid(x)


def silu(x):
    return jax.nn.silu(x)


def sin(x):
    return jnp.sin(x)


def cos(x):
    return jnp.cos(x)


def square(x):
    return jnp.square(x)


# pylint: disable=redefined-builtin
def abs(x):
    return jnp.abs(x)


def minimum(x, y):
    return jnp.minimum(x, y)


def tanh(x):
    return jnp.tanh(x)


def mean(input_tensor, dim, keepdims=False):
    return jnp.mean(input_tensor, axis=dim, keepdims=keepdims)


def reduce_mean(input_tensor):
    return jnp.mean(input_tensor)


def sum(input_tensor, dim, keepdims=False):
    return jnp.sum(input_tensor, axis=dim, keepdims=keepdims)


def reduce_sum(input_tensor):
    return jnp.sum(input_tensor)


def prod(input_tensor, dim, keepdims=False):
    return jnp.prod(input_tensor, axis=dim, keepdims=keepdims)


def reduce_prod(input_tensor):
    return jnp.prod(input_tensor)


# pylint: disable=redefined-builtin
def min(input_tensor, dim, keepdims=False):
    return jnp.min(input_tensor, axis=dim, keepdims=keepdims)


def reduce_min(input_tensor):
    return jnp.min(input_tensor)


# pylint: disable=redefined-builtin
def max(input_tensor, dim, keepdims=False):
    return jnp.max(input_tensor, axis=dim, keepdims=keepdims)


def reduce_max(input_tensor):
    return jnp.max(input_tensor)


def zeros(shape, dtype):
    return jnp.zeros(shape, dtype=dtype)


def zeros_like(input_tensor):
    return jnp.zeros_like(input_tensor)<|MERGE_RESOLUTION|>--- conflicted
+++ resolved
@@ -42,15 +42,9 @@
 
 
 class Variable:
-<<<<<<< HEAD
-    def __init__(self, initial_value, dtype=None, update_factor=1.0):
-        self._value = jnp.array(initial_value, dtype=dtype)
-        self.update_factor = update_factor
-=======
     def __init__(self, initial_value, dtype=None):
         self._value = jnp.array(initial_value, dtype=dtype)
 
->>>>>>> ad6399b2
     @property
     def value(self):
         return self._value
