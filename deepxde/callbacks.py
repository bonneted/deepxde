import sys
import time

import numpy as np

from . import config
from . import gradients as grad
from . import utils
<<<<<<< HEAD
from .backend import backend_name, jax, paddle, tf, torch
=======
from .backend import backend_name, tf, torch, paddle, jax
>>>>>>> 8d54c9ad


class Callback:
    """Callback base class.

    Attributes:
        model: instance of ``Model``. Reference of the model being trained.
    """

    def __init__(self):
        self.model = None

    def set_model(self, model):
        if model is not self.model:
            self.model = model
            self.init()

    def init(self):
        """Init after setting a model."""

    def on_epoch_begin(self):
        """Called at the beginning of every epoch."""

    def on_epoch_end(self):
        """Called at the end of every epoch."""

    def on_batch_begin(self):
        """Called at the beginning of every batch."""

    def on_batch_end(self):
        """Called at the end of every batch."""

    def on_train_begin(self):
        """Called at the beginning of model training."""

    def on_train_end(self):
        """Called at the end of model training."""

    def on_predict_begin(self):
        """Called at the beginning of prediction."""

    def on_predict_end(self):
        """Called at the end of prediction."""


class CallbackList(Callback):
    """Container abstracting a list of callbacks.

    Args:
        callbacks: List of ``Callback`` instances.
    """

    def __init__(self, callbacks=None):
        callbacks = callbacks or []
        self.callbacks = list(callbacks)
        self.model = None

    def set_model(self, model):
        self.model = model
        for callback in self.callbacks:
            callback.set_model(model)

    def on_epoch_begin(self):
        for callback in self.callbacks:
            callback.on_epoch_begin()

    def on_epoch_end(self):
        for callback in self.callbacks:
            callback.on_epoch_end()

    def on_batch_begin(self):
        for callback in self.callbacks:
            callback.on_batch_begin()

    def on_batch_end(self):
        for callback in self.callbacks:
            callback.on_batch_end()

    def on_train_begin(self):
        for callback in self.callbacks:
            callback.on_train_begin()

    def on_train_end(self):
        for callback in self.callbacks:
            callback.on_train_end()

    def on_predict_begin(self):
        for callback in self.callbacks:
            callback.on_predict_begin()

    def on_predict_end(self):
        for callback in self.callbacks:
            callback.on_predict_end()

    def append(self, callback):
        if not isinstance(callback, Callback):
            raise Exception(str(callback) + " is an invalid Callback object")
        self.callbacks.append(callback)


class ModelCheckpoint(Callback):
    """Save the model after every epoch.

    Args:
        filepath (string): Prefix of filenames to save the model file.
        verbose: Verbosity mode, 0 or 1.
        save_better_only: If True, only save a better model according to the quantity
            monitored. Model is only checked at validation step according to
            ``display_every`` in ``Model.train``.
        period: Interval (number of epochs) between checkpoints.
        monitor: The loss function that is monitored. Either 'train loss' or 'test loss'.
    """

    def __init__(
        self,
        filepath,
        verbose=0,
        save_better_only=False,
        period=1,
        monitor="train loss",
    ):
        super().__init__()
        self.filepath = filepath
        self.verbose = verbose
        self.save_better_only = save_better_only
        self.period = period

        self.monitor = monitor
        self.monitor_op = np.less
        self.epochs_since_last_save = 0
        self.best = np.Inf

    def on_epoch_end(self):
        self.epochs_since_last_save += 1
        if self.epochs_since_last_save < self.period:
            return
        self.epochs_since_last_save = 0
        if self.save_better_only:
            current = self.get_monitor_value()
            if self.monitor_op(current, self.best):
                save_path = self.model.save(self.filepath, verbose=0)
                if self.verbose > 0:
                    print(
                        "Epoch {}: {} improved from {:.2e} to {:.2e}, saving model to {} ...\n".format(
                            self.model.train_state.epoch,
                            self.monitor,
                            self.best,
                            current,
                            save_path,
                        )
                    )
                self.best = current
        else:
            self.model.save(self.filepath, verbose=self.verbose)

    def get_monitor_value(self):
        if self.monitor == "train loss":
            result = sum(self.model.train_state.loss_train)
        elif self.monitor == "test loss":
            result = sum(self.model.train_state.loss_test)
        else:
            raise ValueError("The specified monitor function is incorrect.")

        return result


class EarlyStopping(Callback):
    """Stop training when a monitored quantity (training or testing loss) has stopped improving.
    Only checked at validation step according to ``display_every`` in ``Model.train``.

    Args:
        min_delta: Minimum change in the monitored quantity
            to qualify as an improvement, i.e. an absolute
            change of less than min_delta, will count as no
            improvement.
        patience: Number of epochs with no improvement
            after which training will be stopped.
        baseline: Baseline value for the monitored quantity to reach.
            Training will stop if the model doesn't show improvement
            over the baseline.
        monitor: The loss function that is monitored. Either 'loss_train' or 'loss_test'
    """

    def __init__(self, min_delta=0, patience=0, baseline=None, monitor="loss_train"):
        super().__init__()

        self.baseline = baseline
        self.monitor = monitor
        self.patience = patience
        self.min_delta = min_delta
        self.wait = 0
        self.stopped_epoch = 0

        self.monitor_op = np.less
        self.min_delta *= -1

    def on_train_begin(self):
        # Allow instances to be re-used
        self.wait = 0
        self.stopped_epoch = 0
        if self.baseline is not None:
            self.best = self.baseline
        else:
            self.best = np.Inf if self.monitor_op == np.less else -np.Inf

    def on_epoch_end(self):
        current = self.get_monitor_value()
        if self.monitor_op(current - self.min_delta, self.best):
            self.best = current
            self.wait = 0
        else:
            self.wait += 1
            if self.wait >= self.patience:
                self.stopped_epoch = self.model.train_state.epoch
                self.model.stop_training = True

    def on_train_end(self):
        if self.stopped_epoch > 0:
            print("Epoch {}: early stopping".format(self.stopped_epoch))

    def get_monitor_value(self):
        if self.monitor == "loss_train":
            result = sum(self.model.train_state.loss_train)
        elif self.monitor == "loss_test":
            result = sum(self.model.train_state.loss_test)
        else:
            raise ValueError("The specified monitor function is incorrect.")

        return result


class Timer(Callback):
    """Stop training when training time reaches the threshold.
    This Timer starts after the first call of `on_train_begin`.

    Args:
        available_time (float): Total time (in minutes) available for the training.
    """

    def __init__(self, available_time):
        super().__init__()

        self.threshold = available_time * 60  # convert to seconds
        self.t_start = None

    def on_train_begin(self):
        if self.t_start is None:
            self.t_start = time.time()

    def on_epoch_end(self):
        if time.time() - self.t_start > self.threshold:
            self.model.stop_training = True
            print(
                "\nStop training as time used up. time used: {:.1f} mins, epoch trained: {}".format(
                    (time.time() - self.t_start) / 60, self.model.train_state.epoch
                )
            )


class DropoutUncertainty(Callback):
    """Uncertainty estimation via MC dropout.

    References:
        `Y. Gal, & Z. Ghahramani. Dropout as a Bayesian approximation: Representing
        model uncertainty in deep learning. International Conference on Machine
        Learning, 2016 <https://arxiv.org/abs/1506.02142>`_.

    Warning:
        This cannot be used together with other techniques that have different behaviors
        during training and testing, such as batch normalization.
    """

    def __init__(self, period=1000):
        super().__init__()
        self.period = period
        self.epochs_since_last = 0

    def on_epoch_end(self):
        self.epochs_since_last += 1
        if self.epochs_since_last >= self.period:
            self.epochs_since_last = 0
            y_preds = []
            for _ in range(1000):
                y_pred_test_one = self.model._outputs(
                    True, self.model.train_state.X_test
                )
                y_preds.append(y_pred_test_one)
            self.model.train_state.y_std_test = np.std(y_preds, axis=0)

    def on_train_end(self):
        self.on_epoch_end()


class VariableValue(Callback):
    """Get the variable values.

    Args:
        var_list: A `TensorFlow Variable <https://www.tensorflow.org/api_docs/python/tf/Variable>`_
            or a list of TensorFlow Variable.
        period (int): Interval (number of epochs) between checking values.
        filename (string): Output the values to the file `filename`.
            The file is kept open to allow instances to be re-used.
            If ``None``, output to the screen.
        precision (int): The precision of variables to display.
    """

    def __init__(self, var_list, period=1, filename=None, precision=2):
        super().__init__()
        self.var_list = var_list if isinstance(var_list, list) else [var_list]
        self.period = period
        self.precision = precision

        self.file = sys.stdout if filename is None else open(filename, "w", buffering=1)
        self.value = None
        self.epochs_since_last = 0

    def on_train_begin(self):
        if backend_name == "tensorflow.compat.v1":
            self.value = self.model.sess.run(self.var_list)
        elif backend_name == "tensorflow":
            self.value = [var.numpy() for var in self.var_list]
        elif backend_name in ["pytorch", "paddle"]:
            self.value = [var.detach().item() for var in self.var_list]
        elif backend_name == "jax":
            self.value = [var.item() for var in self.model.external_trainable_variables]
        print(
            self.model.train_state.epoch,
            utils.list_to_str(self.value, precision=self.precision),
            file=self.file,
        )
        self.file.flush()

    def on_epoch_end(self):
        self.epochs_since_last += 1
        if self.epochs_since_last >= self.period:
            self.epochs_since_last = 0
            self.on_train_begin()

    def on_train_end(self):
        if not self.epochs_since_last == 0:
            self.on_train_begin()

    def get_value(self):
        """Return the variable values."""
        return self.value


class OperatorPredictor(Callback):
    """Generates operator values for the input samples.

    Args:
        x: The input data.
        op: The operator with inputs (x, y).
        period (int): Interval (number of epochs) between checking values.
        filename (string): Output the values to the file `filename`.
            The file is kept open to allow instances to be re-used.
            If ``None``, output to the screen.
        precision (int): The precision of variables to display.
    """

    def __init__(self, x, op, period=1, filename=None, precision=2):
        super().__init__()
        self.x = x
        self.op = op
        self.period = period
        self.precision = precision

        self.file = sys.stdout if filename is None else open(filename, "w", buffering=1)
        self.value = None
        self.epochs_since_last = 0

    def init(self):
        if backend_name == "tensorflow.compat.v1":
            self.tf_op = self.op(self.model.net.inputs, self.model.net.outputs)
        elif backend_name == "tensorflow":

            @tf.function
            def op(inputs):
                y = self.model.net(inputs)
                return self.op(inputs, y)

            self.tf_op = op
        elif backend_name == "pytorch":
            self.x = torch.as_tensor(self.x)
            self.x.requires_grad_()
        elif backend_name == "jax":

            @jax.jit
            def op(inputs, params):
                y_fn = lambda _x: self.model.net.apply(params, _x)
                return self.op(inputs, (y_fn(inputs), y_fn))

            self.jax_op = op
        elif backend_name == "paddle":
            self.x = paddle.to_tensor(self.x, stop_gradient=False)
        elif backend_name == "jax":

            @jax.jit
            def op(inputs, params):
                y_fn = lambda _x: self.model.net.apply(params, _x)
                return self.op(inputs, (y_fn(inputs), y_fn))

            self.jax_op = op

    def on_train_begin(self):
        self.on_predict_end()
        print(
            self.model.train_state.epoch,
            utils.list_to_str(self.value.flatten().tolist(), precision=self.precision),
            file=self.file,
        )
        self.file.flush()

    def on_train_end(self):
        if not self.epochs_since_last == 0:
            self.on_train_begin()

    def on_epoch_end(self):
        self.epochs_since_last += 1
        if self.epochs_since_last >= self.period:
            self.epochs_since_last = 0
            self.on_train_begin()

    def on_predict_end(self):
        if backend_name == "tensorflow.compat.v1":
            self.value = self.model.sess.run(
                self.tf_op, feed_dict=self.model.net.feed_dict(False, self.x)
            )
        elif backend_name == "tensorflow":
            self.value = utils.to_numpy(self.tf_op(self.x))
        elif backend_name == "pytorch":
            self.model.net.eval()
            outputs = self.model.net(self.x)
            self.value = utils.to_numpy(self.op(self.x, outputs))
        elif backend_name == "jax":
            self.value = utils.to_numpy(self.jax_op(self.x, self.model.net.params))
        elif backend_name == "paddle":
            self.model.net.eval()
            outputs = self.model.net(self.x)
            self.value = utils.to_numpy(self.op(self.x, outputs))
<<<<<<< HEAD
=======
        elif backend_name == "jax":
            self.value = utils.to_numpy(self.jax_op(self.x, self.model.net.params))
        else:
            # TODO: other backends
            raise NotImplementedError(
                f"OperatorPredictor not implemented for backend {backend_name}."
            )
>>>>>>> 8d54c9ad

    def get_value(self):
        return self.value


class FirstDerivative(OperatorPredictor):
    """Generates the first order derivative of the outputs with respect to the inputs.

    Args:
        x: The input data.
    """

    def __init__(self, x, component_x=0, component_y=0):
        def first_derivative(x, y):
            return grad.jacobian(y, x, i=component_y, j=component_x)

        super().__init__(x, first_derivative)


class MovieDumper(Callback):
    """Dump a movie to show the training progress of the function along a line.

    Args:
        spectrum: If True, dump the spectrum of the Fourier transform.
    """

    def __init__(
        self,
        filename,
        x1,
        x2,
        num_points=100,
        period=1,
        component=0,
        save_spectrum=False,
        y_reference=None,
    ):
        super().__init__()
        self.filename = filename
        x1 = np.array(x1)
        x2 = np.array(x2)
        self.x = (
            x1 + (x2 - x1) / (num_points - 1) * np.arange(num_points)[:, None]
        ).astype(dtype=config.real(np))
        self.period = period
        self.component = component
        self.save_spectrum = save_spectrum
        self.y_reference = y_reference

        self.y = []
        self.spectrum = []
        self.epochs_since_last_save = 0

    def on_train_begin(self):
        self.y.append(self.model._outputs(False, self.x)[:, self.component])
        if self.save_spectrum:
            A = np.fft.rfft(self.y[-1])
            self.spectrum.append(np.abs(A))

    def on_epoch_end(self):
        self.epochs_since_last_save += 1
        if self.epochs_since_last_save >= self.period:
            self.epochs_since_last_save = 0
            self.on_train_begin()

    def on_train_end(self):
        fname_x = self.filename + "_x.txt"
        fname_y = self.filename + "_y.txt"
        fname_movie = self.filename + "_y.gif"
        print(
            "\nSaving the movie of function to {}, {}, {}...".format(
                fname_x, fname_y, fname_movie
            )
        )
        np.savetxt(fname_x, self.x)
        np.savetxt(fname_y, np.array(self.y))
        if self.y_reference is None:
            utils.save_animation(fname_movie, np.ravel(self.x), self.y)
        else:
            y_reference = np.ravel(self.y_reference(self.x))
            utils.save_animation(
                fname_movie, np.ravel(self.x), self.y, y_reference=y_reference
            )

        if self.save_spectrum:
            fname_spec = self.filename + "_spectrum.txt"
            fname_movie = self.filename + "_spectrum.gif"
            print(
                "Saving the movie of spectrum to {}, {}...".format(
                    fname_spec, fname_movie
                )
            )
            np.savetxt(fname_spec, np.array(self.spectrum))
            xdata = np.arange(len(self.spectrum[0]))
            if self.y_reference is None:
                utils.save_animation(fname_movie, xdata, self.spectrum, logy=True)
            else:
                A = np.fft.rfft(y_reference)
                utils.save_animation(
                    fname_movie, xdata, self.spectrum, logy=True, y_reference=np.abs(A)
                )


class PDEPointResampler(Callback):
    """Resample the training points for PDE and/or BC losses every given period.

    Args:
        period: How often to resample the training points (default is 100 iterations).
        pde_points: If True, resample the training points for PDE losses (default is
            True).
        bc_points: If True, resample the training points for BC losses (default is
            False; only supported by PyTorch and PaddlePaddle backend currently).
    """

    def __init__(self, period=100, pde_points=True, bc_points=False):
        super().__init__()
        self.period = period
        self.pde_points = pde_points
        self.bc_points = bc_points

        self.num_bcs_initial = None
        self.epochs_since_last_resample = 0

    def on_train_begin(self):
        self.num_bcs_initial = self.model.data.num_bcs

    def on_epoch_end(self):
        self.epochs_since_last_resample += 1
        if self.epochs_since_last_resample < self.period:
            return
        self.epochs_since_last_resample = 0
        self.model.data.resample_train_points(self.pde_points, self.bc_points)

        if not np.array_equal(self.num_bcs_initial, self.model.data.num_bcs):
            print("Initial value of self.num_bcs:", self.num_bcs_initial)
            print("self.model.data.num_bcs:", self.model.data.num_bcs)
            raise ValueError(
                "`num_bcs` changed! Please update the loss function by `model.compile`."
            )<|MERGE_RESOLUTION|>--- conflicted
+++ resolved
@@ -6,11 +6,7 @@
 from . import config
 from . import gradients as grad
 from . import utils
-<<<<<<< HEAD
-from .backend import backend_name, jax, paddle, tf, torch
-=======
 from .backend import backend_name, tf, torch, paddle, jax
->>>>>>> 8d54c9ad
 
 
 class Callback:
@@ -451,8 +447,6 @@
             self.model.net.eval()
             outputs = self.model.net(self.x)
             self.value = utils.to_numpy(self.op(self.x, outputs))
-<<<<<<< HEAD
-=======
         elif backend_name == "jax":
             self.value = utils.to_numpy(self.jax_op(self.x, self.model.net.params))
         else:
@@ -460,7 +454,6 @@
             raise NotImplementedError(
                 f"OperatorPredictor not implemented for backend {backend_name}."
             )
->>>>>>> 8d54c9ad
 
     def get_value(self):
         return self.value
