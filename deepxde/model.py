__all__ = ["LossHistory", "Model", "TrainState"]

import pickle
from collections import OrderedDict

import numpy as np

from . import config
from . import display
from . import gradients as grad
from . import losses as losses_module
from . import metrics as metrics_module
from . import optimizers
from . import utils
from .backend import backend_name, tf, torch, jax, paddle
from .callbacks import CallbackList
from .utils import list_to_str


class Model:
    """A ``Model`` trains a ``NN`` on a ``Data``.

    Args:
        data: ``deepxde.data.Data`` instance.
        net: ``deepxde.nn.NN`` instance.
    """

    def __init__(self, data, net):
        self.data = data
        self.net = net

        self.opt_name = None
        self.batch_size = None
        self.loss_weights = None
        self.callbacks = None
        self.metrics = None
        self.external_trainable_variables = []
        self.train_state = TrainState()
        self.losshistory = LossHistory()
        self.stop_training = False

        # Backend-dependent attributes
        self.opt = None
        # Tensor or callable
        self.outputs = None
        self.outputs_losses_train = None
        self.outputs_losses_test = None
        self.train_step = None
        if backend_name == "tensorflow.compat.v1":
            self.sess = None
            self.saver = None
        elif backend_name in ["pytorch", "paddle"]:
            self.lr_scheduler = None
        elif backend_name == "jax":
            self.opt_state = None
            self.params = None

    @utils.timing
    def compile(
        self,
        optimizer,
        lr=None,
        loss="MSE",
        metrics=None,
        decay=None,
        loss_weights=None,
        external_trainable_variables=None,
    ):
        """Configures the model for training.

        Args:
            optimizer: String name of an optimizer, or a backend optimizer class
                instance.
            lr (float): The learning rate. For L-BFGS, use
                ``dde.optimizers.set_LBFGS_options`` to set the hyperparameters.
            loss: If the same loss is used for all errors, then `loss` is a String name
                of a loss function or a loss function. If different errors use
                different losses, then `loss` is a list whose size is equal to the
                number of errors.
            metrics: List of metrics to be evaluated by the model during training.
            decay (tuple): Name and parameters of decay to the initial learning rate.
                One of the following options:

                - For backend TensorFlow 1.x:

                    - `inverse_time_decay <https://www.tensorflow.org/api_docs/python/tf/compat/v1/train/inverse_time_decay>`_: ("inverse time", decay_steps, decay_rate)
                    - `cosine_decay <https://www.tensorflow.org/api_docs/python/tf/compat/v1/train/cosine_decay>`_: ("cosine", decay_steps, alpha)

                - For backend TensorFlow 2.x:

                    - `InverseTimeDecay <https://www.tensorflow.org/api_docs/python/tf/keras/optimizers/schedules/InverseTimeDecay>`_: ("inverse time", decay_steps, decay_rate)
                    - `CosineDecay <https://www.tensorflow.org/api_docs/python/tf/keras/optimizers/schedules/CosineDecay>`_: ("cosine", decay_steps, alpha)

                - For backend PyTorch:

                    - `StepLR <https://pytorch.org/docs/stable/generated/torch.optim.lr_scheduler.StepLR.html>`_: ("step", step_size, gamma)
                    - `CosineAnnealingLR <https://pytorch.org/docs/stable/generated/torch.optim.lr_scheduler.CosineAnnealingLR.html>`_: ("cosine", T_max, eta_min)
                    - `InverseTimeLR <https://www.tensorflow.org/api_docs/python/tf/keras/optimizers/schedules/InverseTimeDecay>`_: ("inverse time", decay_steps, decay_rate)
                    - `ExponentialLR <https://pytorch.org/docs/stable/generated/torch.optim.lr_scheduler.ExponentialLR.html>`_: ("exponential", gamma)
                    - `LambdaLR <https://pytorch.org/docs/stable/generated/torch.optim.lr_scheduler.LambdaLR.html>`_: ("lambda", lambda_fn: Callable[[step], float])

                - For backend PaddlePaddle:

                    - `InverseTimeDecay
                      <https://www.paddlepaddle.org.cn/documentation/docs/en/develop/api/paddle/optimizer/lr/InverseTimeDecay_en.html>`_:
                      ("inverse time", gamma)

            loss_weights: A list specifying scalar coefficients (Python floats) to
                weight the loss contributions. The loss value that will be minimized by
                the model will then be the weighted sum of all individual losses,
                weighted by the `loss_weights` coefficients.
            external_trainable_variables: A trainable ``dde.Variable`` object or a list
                of trainable ``dde.Variable`` objects. The unknown parameters in the
                physics systems that need to be recovered. If the backend is
                tensorflow.compat.v1, `external_trainable_variables` is ignored, and all
                trainable ``dde.Variable`` objects are automatically collected.
        """
        if config.rank == 0:
            print("Compiling model...")
        self.opt_name = optimizer
        loss_fn = losses_module.get(loss)
        self.loss_weights = loss_weights
        if external_trainable_variables is None:
            self.external_trainable_variables = []
        else:
            if backend_name == "tensorflow.compat.v1":
                print(
                    "Warning: For the backend tensorflow.compat.v1, "
                    "`external_trainable_variables` is ignored, and all trainable "
                    "``tf.Variable`` objects are automatically collected."
                )
            if not isinstance(external_trainable_variables, list):
                external_trainable_variables = [external_trainable_variables]
            self.external_trainable_variables = external_trainable_variables

        if backend_name == "tensorflow.compat.v1":
            self._compile_tensorflow_compat_v1(lr, loss_fn, decay)
        elif backend_name == "tensorflow":
            self._compile_tensorflow(lr, loss_fn, decay)
        elif backend_name == "pytorch":
            self._compile_pytorch(lr, loss_fn, decay)
        elif backend_name == "jax":
            self._compile_jax(lr, loss_fn, decay)
        elif backend_name == "paddle":
            self._compile_paddle(lr, loss_fn, decay)
        # metrics may use model variables such as self.net, and thus are instantiated
        # after backend compile.
        metrics = metrics or []
        self.metrics = [metrics_module.get(m) for m in metrics]

    def _compile_tensorflow_compat_v1(self, lr, loss_fn, decay):
        """tensorflow.compat.v1"""
        if not self.net.built:
            self.net.build()
        if self.sess is None:
            if config.xla_jit:
                cfg = tf.ConfigProto()
                cfg.graph_options.optimizer_options.global_jit_level = (
                    tf.OptimizerOptions.ON_2
                )
                self.sess = tf.Session(config=cfg)
            elif config.hvd is not None:
                cfg = tf.ConfigProto()
                cfg.gpu_options.visible_device_list = str(config.rank)
                self.sess = tf.Session(config=cfg)
            else:
                self.sess = tf.Session()
            self.saver = tf.train.Saver(max_to_keep=None)

        def losses(losses_fn):
            # Data losses
            losses = losses_fn(
                self.net.targets, self.net.outputs, loss_fn, self.net.inputs, self
            )
            if not isinstance(losses, list):
                losses = [losses]
            # Regularization loss
            if self.net.regularizer is not None:
                losses.append(tf.losses.get_regularization_loss())
            losses = tf.convert_to_tensor(losses)
            # Weighted losses
            if self.loss_weights is not None:
                losses *= self.loss_weights
            return losses

        losses_train = losses(self.data.losses_train)
        losses_test = losses(self.data.losses_test)
        total_loss = tf.math.reduce_sum(losses_train)

        # Tensors
        self.outputs = self.net.outputs
        self.outputs_losses_train = [self.net.outputs, losses_train]
        self.outputs_losses_test = [self.net.outputs, losses_test]
        self.train_step = optimizers.get(
            total_loss, self.opt_name, learning_rate=lr, decay=decay
        )

    def _compile_tensorflow(self, lr, loss_fn, decay):
        """tensorflow"""

        @tf.function(jit_compile=config.xla_jit)
        def outputs(training, inputs):
            return self.net(inputs, training=training)

        def outputs_losses(training, inputs, targets, auxiliary_vars, losses_fn):
            self.net.auxiliary_vars = auxiliary_vars
            # Don't call outputs() decorated by @tf.function above, otherwise the
            # gradient of outputs wrt inputs will be lost here.
            outputs_ = self.net(inputs, training=training)
            # Data losses
            # if forward-mode AD is used, then a forward call needs to be passed
            aux = [self.net] if config.autodiff == "forward" else None
            losses = losses_fn(targets, outputs_, loss_fn, inputs, self, aux=aux)
            if not isinstance(losses, list):
                losses = [losses]
            # Regularization loss
            if self.net.regularizer is not None:
                losses += [tf.math.reduce_sum(self.net.losses)]
            losses = tf.convert_to_tensor(losses)
            # Weighted losses
            if self.loss_weights is not None:
                losses *= self.loss_weights
            return outputs_, losses

        @tf.function(jit_compile=config.xla_jit)
        def outputs_losses_train(inputs, targets, auxiliary_vars):
            return outputs_losses(
                True, inputs, targets, auxiliary_vars, self.data.losses_train
            )

        @tf.function(jit_compile=config.xla_jit)
        def outputs_losses_test(inputs, targets, auxiliary_vars):
            return outputs_losses(
                False, inputs, targets, auxiliary_vars, self.data.losses_test
            )

        opt = optimizers.get(self.opt_name, learning_rate=lr, decay=decay)

        @tf.function(jit_compile=config.xla_jit)
        def train_step(inputs, targets, auxiliary_vars):
            # inputs and targets are np.ndarray and automatically converted to Tensor.
            with tf.GradientTape() as tape:
                losses = outputs_losses_train(inputs, targets, auxiliary_vars)[1]
                total_loss = tf.math.reduce_sum(losses)
            trainable_variables = (
                self.net.trainable_variables + self.external_trainable_variables
            )
            grads = tape.gradient(total_loss, trainable_variables)
            opt.apply_gradients(zip(grads, trainable_variables))

        def train_step_tfp(
            inputs, targets, auxiliary_vars, previous_optimizer_results=None
        ):
            def build_loss():
                losses = outputs_losses_train(inputs, targets, auxiliary_vars)[1]
                return tf.math.reduce_sum(losses)

            trainable_variables = (
                self.net.trainable_variables + self.external_trainable_variables
            )
            return opt(trainable_variables, build_loss, previous_optimizer_results)

        # Callables
        self.outputs = outputs
        self.outputs_losses_train = outputs_losses_train
        self.outputs_losses_test = outputs_losses_test
        self.train_step = (
            train_step
            if not optimizers.is_external_optimizer(self.opt_name)
            else train_step_tfp
        )

    def _compile_pytorch(self, lr, loss_fn, decay):
        """pytorch"""

        def outputs(training, inputs):
            self.net.train(mode=training)
            with torch.no_grad():
                if isinstance(inputs, tuple):
                    inputs = tuple(
                        map(lambda x: torch.as_tensor(x).requires_grad_(), inputs)
                    )
                else:
                    inputs = torch.as_tensor(inputs)
                    inputs.requires_grad_()
            # Clear cached Jacobians and Hessians.
            grad.clear()
            return self.net(inputs)

        def outputs_losses(training, inputs, targets, auxiliary_vars, losses_fn):
            self.net.auxiliary_vars = None
            if auxiliary_vars is not None:
                self.net.auxiliary_vars = torch.as_tensor(auxiliary_vars)
            self.net.train(mode=training)
            if isinstance(inputs, tuple):
                inputs = tuple(
                    map(lambda x: torch.as_tensor(x).requires_grad_(), inputs)
                )
            else:
                inputs = torch.as_tensor(inputs)
                inputs.requires_grad_()
            outputs_ = self.net(inputs)
            # Data losses
            if targets is not None:
                targets = torch.as_tensor(targets)
            # if forward-mode AD is used, then a forward call needs to be passed
            aux = [self.net] if config.autodiff == "forward" else None
            losses = losses_fn(targets, outputs_, loss_fn, inputs, self, aux=aux)
            if not isinstance(losses, list):
                losses = [losses]
            losses = torch.stack(losses)
            # Weighted losses
            if self.loss_weights is not None:
                losses *= torch.as_tensor(self.loss_weights)
            # Clear cached Jacobians and Hessians.
            grad.clear()
            return outputs_, losses

        def outputs_losses_train(inputs, targets, auxiliary_vars):
            return outputs_losses(
                True, inputs, targets, auxiliary_vars, self.data.losses_train
            )

        def outputs_losses_test(inputs, targets, auxiliary_vars):
            return outputs_losses(
                False, inputs, targets, auxiliary_vars, self.data.losses_test
            )

        # Another way is using per-parameter options
        # https://pytorch.org/docs/stable/optim.html#per-parameter-options,
        # but not all optimizers (such as L-BFGS) support this.
        trainable_variables = (
            list(self.net.parameters()) + self.external_trainable_variables
        )
        if self.net.regularizer is None:
            self.opt, self.lr_scheduler = optimizers.get(
                trainable_variables, self.opt_name, learning_rate=lr, decay=decay
            )
        else:
            if self.net.regularizer[0] == "l2":
                self.opt, self.lr_scheduler = optimizers.get(
                    trainable_variables,
                    self.opt_name,
                    learning_rate=lr,
                    decay=decay,
                    weight_decay=self.net.regularizer[1],
                )
            else:
                raise NotImplementedError(
                    f"{self.net.regularizer[0]} regularization to be implemented for "
                    "backend pytorch."
                )

        def train_step(inputs, targets, auxiliary_vars):
            def closure():
                losses = outputs_losses_train(inputs, targets, auxiliary_vars)[1]
                total_loss = torch.sum(losses)
                self.opt.zero_grad()
                total_loss.backward()
                return total_loss

            self.opt.step(closure)
            if self.lr_scheduler is not None:
                self.lr_scheduler.step()

        # Callables
        self.outputs = outputs
        self.outputs_losses_train = outputs_losses_train
        self.outputs_losses_test = outputs_losses_test
        self.train_step = train_step

    def _compile_jax(self, lr, loss_fn, decay):
        """jax"""
        # Initialize the network's parameters
        if self.params is None:
            key = jax.random.PRNGKey(config.jax_random_seed)
            self.net.params = self.net.init(key, self.data.test()[0])
            self.params = [self.net.params, self.external_trainable_variables]
        # TODO: learning rate decay
        self.opt = optimizers.get(self.opt_name, learning_rate=lr)
        self.opt_state = self.opt.init(self.params)

        @jax.jit
        def outputs(params, training, inputs):
            return self.net.apply(params, inputs, training=training)

        def outputs_losses(params, training, inputs, targets, losses_fn):
            nn_params, ext_params = params

            # TODO: Add auxiliary vars
            def outputs_fn(inputs):
                return self.net.apply(nn_params, inputs, training=training)

            outputs_ = self.net.apply(nn_params, inputs, training=training)
            # Data losses
            # We use aux so that self.data.losses is a pure function.
            aux = [outputs_fn, ext_params] if ext_params else [outputs_fn]
            losses = losses_fn(targets, outputs_, loss_fn, inputs, self, aux=aux)
            # TODO: Add regularization loss
            if not isinstance(losses, list):
                losses = [losses]
            losses = jax.numpy.asarray(losses)
            if self.loss_weights is not None:
                losses *= jax.numpy.asarray(self.loss_weights)
<<<<<<< HEAD

=======
>>>>>>> 3b141ccc
            return outputs_, losses

        @jax.jit
        def outputs_losses_train(params, inputs, targets):
            return outputs_losses(params, True, inputs, targets, self.data.losses_train)

        @jax.jit
        def outputs_losses_test(params, inputs, targets):
            return outputs_losses(params, False, inputs, targets, self.data.losses_test)

        @jax.jit
        def train_step(params, opt_state, inputs, targets):
            def loss_function(params):
                return jax.numpy.sum(outputs_losses_train(params, inputs, targets)[1])

            grad_fn = jax.grad(loss_function)
            grads = grad_fn(params)
            updates, new_opt_state = self.opt.update(grads, opt_state)
            new_params = optimizers.apply_updates(params, updates)
            return new_params, new_opt_state

        # Pure functions
        self.outputs = outputs
        self.outputs_losses_train = outputs_losses_train
        self.outputs_losses_test = outputs_losses_test
        self.train_step = train_step

    def _compile_paddle(self, lr, loss_fn, decay):
        """paddle"""

        def outputs(training, inputs):
            if training:
                self.net.train()
            else:
                self.net.eval()
            with paddle.no_grad():
                if isinstance(inputs, tuple):
                    inputs = tuple(
                        map(lambda x: paddle.to_tensor(x, stop_gradient=False), inputs)
                    )
                else:
                    inputs = paddle.to_tensor(inputs, stop_gradient=False)
                return self.net(inputs)

        def outputs_losses(training, inputs, targets, auxiliary_vars, losses_fn):
            self.net.auxiliary_vars = auxiliary_vars
            if training:
                self.net.train()
            else:
                self.net.eval()

            if isinstance(inputs, tuple):
                inputs = tuple(
                    map(lambda x: paddle.to_tensor(x, stop_gradient=False), inputs)
                )
            else:
                inputs = paddle.to_tensor(inputs, stop_gradient=False)
            outputs_ = self.net(inputs)
            # Data losses
            if targets is not None:
                targets = paddle.to_tensor(targets)
            losses = losses_fn(targets, outputs_, loss_fn, inputs, self)
            if not isinstance(losses, list):
                losses = [losses]
            # TODO: regularization
            losses = paddle.stack(losses, axis=0)
            # Weighted losses
            if self.loss_weights is not None:
                losses *= paddle.to_tensor(self.loss_weights)
            # Clear cached Jacobians and Hessians.
            grad.clear()
            return outputs_, losses

        def outputs_losses_train(inputs, targets, auxiliary_vars):
            return outputs_losses(
                True, inputs, targets, auxiliary_vars, self.data.losses_train
            )

        def outputs_losses_test(inputs, targets, auxiliary_vars):
            return outputs_losses(
                False, inputs, targets, auxiliary_vars, self.data.losses_test
            )

        trainable_variables = (
            list(self.net.parameters()) + self.external_trainable_variables
        )
        self.opt = optimizers.get(
            trainable_variables, self.opt_name, learning_rate=lr, decay=decay
        )

        def train_step(inputs, targets, auxiliary_vars):
            losses = outputs_losses_train(inputs, targets, auxiliary_vars)[1]
            total_loss = paddle.sum(losses)
            total_loss.backward()
            self.opt.step()
            self.opt.clear_grad()
            if self.lr_scheduler is not None:
                self.lr_scheduler.step()

        def train_step_lbfgs(inputs, targets, auxiliary_vars):
            def closure():
                losses = outputs_losses_train(inputs, targets, auxiliary_vars)[1]
                total_loss = paddle.sum(losses)
                self.opt.clear_grad()
                total_loss.backward()
                return total_loss

            self.opt.step(closure)

        # Callables
        self.outputs = outputs
        self.outputs_losses_train = outputs_losses_train
        self.outputs_losses_test = outputs_losses_test
        self.train_step = (
            train_step
            if not optimizers.is_external_optimizer(self.opt_name)
            else train_step_lbfgs
        )

    def _outputs(self, training, inputs):
        if backend_name == "tensorflow.compat.v1":
            feed_dict = self.net.feed_dict(training, inputs)
            return self.sess.run(self.outputs, feed_dict=feed_dict)
        if backend_name in ["tensorflow", "pytorch", "paddle"]:
            outs = self.outputs(training, inputs)
        elif backend_name == "jax":
            outs = self.outputs(self.net.params, training, inputs)
        return utils.to_numpy(outs)

    def _outputs_losses(self, training, inputs, targets, auxiliary_vars):
        if training:
            outputs_losses = self.outputs_losses_train
        else:
            outputs_losses = self.outputs_losses_test
        if backend_name == "tensorflow.compat.v1":
            feed_dict = self.net.feed_dict(training, inputs, targets, auxiliary_vars)
            return self.sess.run(outputs_losses, feed_dict=feed_dict)
        if backend_name == "tensorflow":
            outs = outputs_losses(inputs, targets, auxiliary_vars)
        elif backend_name == "pytorch":
            self.net.requires_grad_(requires_grad=False)
            outs = outputs_losses(inputs, targets, auxiliary_vars)
            self.net.requires_grad_()
            if type(self.net).__name__ == "PFNN" and len(self.net.frozen_subnetworks_idx) > 0:
                self.net.freeze_subnetworks(self.net.frozen_subnetworks_idx)
        elif backend_name == "jax":
            # TODO: auxiliary_vars
            outs = outputs_losses(self.params, inputs, targets)
        elif backend_name == "paddle":
            outs = outputs_losses(inputs, targets, auxiliary_vars)
        return utils.to_numpy(outs[0]), utils.to_numpy(outs[1])

    def _train_step(self, inputs, targets, auxiliary_vars):
        if backend_name == "tensorflow.compat.v1":
            feed_dict = self.net.feed_dict(True, inputs, targets, auxiliary_vars)
            self.sess.run(self.train_step, feed_dict=feed_dict)
        elif backend_name in ["tensorflow", "paddle"]:
            self.train_step(inputs, targets, auxiliary_vars)
        elif backend_name == "pytorch":
            self.train_step(inputs, targets, auxiliary_vars)
        elif backend_name == "jax":
            # TODO: auxiliary_vars
            self.params, self.opt_state = self.train_step(
                self.params, self.opt_state, inputs, targets
            )
            self.net.params, self.external_trainable_variables = self.params

    @utils.timing
    def train(
        self,
        iterations=None,
        batch_size=None,
        display_every=1000,
        disregard_previous_best=False,
        callbacks=None,
        model_restore_path=None,
        model_save_path=None,
        epochs=None,
    ):
        """Trains the model.

        Args:
            iterations (Integer): Number of iterations to train the model, i.e., number
                of times the network weights are updated.
            batch_size: Integer, tuple, or ``None``.

                - If you solve PDEs via ``dde.data.PDE`` or ``dde.data.TimePDE``, do not use `batch_size`, and instead use
                  `dde.callbacks.PDEPointResampler
                  <https://deepxde.readthedocs.io/en/latest/modules/deepxde.html#deepxde.callbacks.PDEPointResampler>`_,
                  see an `example <https://github.com/lululxvi/deepxde/blob/master/examples/diffusion_1d_resample.py>`_.
                - For DeepONet in the format of Cartesian product, if `batch_size` is an Integer,
                  then it is the batch size for the branch input; if you want to also use mini-batch for the trunk net input,
                  set `batch_size` as a tuple, where the fist number is the batch size for the branch net input
                  and the second number is the batch size for the trunk net input.
            display_every (Integer): Print the loss and metrics every this steps.
            disregard_previous_best: If ``True``, disregard the previous saved best
                model.
            callbacks: List of ``dde.callbacks.Callback`` instances. List of callbacks
                to apply during training.
            model_restore_path (String): Path where parameters were previously saved.
            model_save_path (String): Prefix of filenames created for the checkpoint.
            epochs (Integer): Deprecated alias to `iterations`. This will be removed in
                a future version.
        """
        if iterations is None and epochs is not None:
            print(
                "Warning: epochs is deprecated and will be removed in a future version."
                " Use iterations instead."
            )
            iterations = epochs
        self.batch_size = batch_size
        self.callbacks = CallbackList(callbacks=callbacks)
        self.callbacks.set_model(self)
        if disregard_previous_best:
            self.train_state.disregard_best()

        if backend_name == "tensorflow.compat.v1":
            if self.train_state.step == 0:
                self.sess.run(tf.global_variables_initializer())
                if config.hvd is not None:
                    bcast = config.hvd.broadcast_global_variables(0)
                    self.sess.run(bcast)
            else:
                utils.guarantee_initialized_variables(self.sess)

        if model_restore_path is not None:
            self.restore(model_restore_path, verbose=1)

        if config.rank == 0:
            print("Training model...\n")
        self.stop_training = False
        self.train_state.set_data_train(*self.data.train_next_batch(self.batch_size))
        self.train_state.set_data_test(*self.data.test())
        self._test()
        self.callbacks.on_train_begin()
        if optimizers.is_external_optimizer(self.opt_name):
            if backend_name == "tensorflow.compat.v1":
                self._train_tensorflow_compat_v1_scipy(display_every)
            elif backend_name == "tensorflow":
                self._train_tensorflow_tfp()
            elif backend_name == "pytorch":
                self._train_pytorch_lbfgs()
            elif backend_name == "paddle":
                self._train_paddle_lbfgs()
        else:
            if iterations is None:
                raise ValueError("No iterations for {}.".format(self.opt_name))
            self._train_sgd(iterations, display_every)
        self.callbacks.on_train_end()

        if config.rank == 0:
            print("")
            display.training_display.summary(self.train_state)
        if model_save_path is not None:
            self.save(model_save_path, verbose=1)
        return self.losshistory, self.train_state

    def _train_sgd(self, iterations, display_every):
        for i in range(iterations):
            self.callbacks.on_epoch_begin()
            self.callbacks.on_batch_begin()
            if backend_name == "jax" and any(
                type(callback).__name__ == "VariableValue"
                for callback in self.callbacks.callbacks
            ):
                self.callbacks.set_model(self)

            self.train_state.set_data_train(
                *self.data.train_next_batch(self.batch_size)
            )
            self._train_step(
                self.train_state.X_train,
                self.train_state.y_train,
                self.train_state.train_aux_vars,
            )

            self.train_state.epoch += 1
            self.train_state.step += 1
            if self.train_state.step % display_every == 0 or i + 1 == iterations:
                self._test()

            self.callbacks.on_batch_end()
            self.callbacks.on_epoch_end()

            if self.stop_training:
                break

    def _train_tensorflow_compat_v1_scipy(self, display_every):
        def loss_callback(loss_train, loss_test, *args):
            self.train_state.epoch += 1
            self.train_state.step += 1
            if self.train_state.step % display_every == 0:
                self.train_state.loss_train = loss_train
                self.train_state.loss_test = loss_test
                self.train_state.metrics_test = None
                self.losshistory.append(
                    self.train_state.step,
                    self.train_state.loss_train,
                    self.train_state.loss_test,
                    None,
                )
                display.training_display(self.train_state)
            for cb in self.callbacks.callbacks:
                if type(cb).__name__ == "VariableValue":
                    cb.epochs_since_last += 1
                    if cb.epochs_since_last >= cb.period:
                        cb.epochs_since_last = 0

                        print(
                            cb.model.train_state.epoch,
                            list_to_str(
                                [float(arg) for arg in args],
                                precision=cb.precision,
                            ),
                            file=cb.file,
                        )
                        cb.file.flush()

        self.train_state.set_data_train(*self.data.train_next_batch(self.batch_size))
        feed_dict = self.net.feed_dict(
            True,
            self.train_state.X_train,
            self.train_state.y_train,
            self.train_state.train_aux_vars,
        )
        fetches = [self.outputs_losses_train[1], self.outputs_losses_test[1]]
        if self.external_trainable_variables:
            fetches += self.external_trainable_variables
        self.train_step.minimize(
            self.sess,
            feed_dict=feed_dict,
            fetches=fetches,
            loss_callback=loss_callback,
        )
        self._test()

    def _train_tensorflow_tfp(self):
        # There is only one optimization step. If using multiple steps with/without
        # previous_optimizer_results, L-BFGS failed to reach a small error. The reason
        # could be that tfp.optimizer.lbfgs_minimize will start from scratch for each
        # call.
        n_iter = 0
        while n_iter < optimizers.LBFGS_options["maxiter"]:
            self.train_state.set_data_train(
                *self.data.train_next_batch(self.batch_size)
            )
            results = self.train_step(
                self.train_state.X_train,
                self.train_state.y_train,
                self.train_state.train_aux_vars,
            )
            n_iter += results.num_iterations.numpy()
            self.train_state.epoch += results.num_iterations.numpy()
            self.train_state.step += results.num_iterations.numpy()
            self._test()

            if results.converged or results.failed:
                break

    def _train_pytorch_lbfgs(self):
        prev_n_iter = 0
        while prev_n_iter < optimizers.LBFGS_options["maxiter"]:
            self.callbacks.on_epoch_begin()
            self.callbacks.on_batch_begin()

            self.train_state.set_data_train(
                *self.data.train_next_batch(self.batch_size)
            )
            self._train_step(
                self.train_state.X_train,
                self.train_state.y_train,
                self.train_state.train_aux_vars,
            )

            n_iter = self.opt.state_dict()["state"][0]["n_iter"]
            if prev_n_iter == n_iter:
                # Converged
                break

            self.train_state.epoch += n_iter - prev_n_iter
            self.train_state.step += n_iter - prev_n_iter
            prev_n_iter = n_iter
            self._test()

            self.callbacks.on_batch_end()
            self.callbacks.on_epoch_end()

            if self.stop_training:
                break

    def _train_paddle_lbfgs(self):
        prev_n_iter = 0

        while prev_n_iter < optimizers.LBFGS_options["maxiter"]:
            self.callbacks.on_epoch_begin()
            self.callbacks.on_batch_begin()

            self.train_state.set_data_train(
                *self.data.train_next_batch(self.batch_size)
            )
            self._train_step(
                self.train_state.X_train,
                self.train_state.y_train,
                self.train_state.train_aux_vars,
            )

            n_iter = self.opt.state_dict()["state"]["n_iter"]
            if prev_n_iter == n_iter:
                # Converged
                break

            self.train_state.epoch += n_iter - prev_n_iter
            self.train_state.step += n_iter - prev_n_iter
            prev_n_iter = n_iter
            self._test()

            self.callbacks.on_batch_end()
            self.callbacks.on_epoch_end()

            if self.stop_training:
                break

    def _test(self):
        # TODO Now only print the training loss in rank 0. The correct way is to print the average training loss of all ranks.
        (
            self.train_state.y_pred_train,
            self.train_state.loss_train,
        ) = self._outputs_losses(
            True,
            self.train_state.X_train,
            self.train_state.y_train,
            self.train_state.train_aux_vars,
        )
        self.train_state.y_pred_test, self.train_state.loss_test = self._outputs_losses(
            False,
            self.train_state.X_test,
            self.train_state.y_test,
            self.train_state.test_aux_vars,
        )

        if isinstance(self.train_state.y_test, (list, tuple)):
            self.train_state.metrics_test = [
                m(self.train_state.y_test[i], self.train_state.y_pred_test[i])
                for m in self.metrics
                for i in range(len(self.train_state.y_test))
            ]
        else:
            self.train_state.metrics_test = [
                m(self.train_state.y_test, self.train_state.y_pred_test)
                for m in self.metrics
            ]

        self.train_state.update_best()
        self.losshistory.append(
            self.train_state.step,
            self.train_state.loss_train,
            self.train_state.loss_test,
            self.train_state.metrics_test,
        )

        if (
            np.isnan(self.train_state.loss_train).any()
            or np.isnan(self.train_state.loss_test).any()
        ):
            self.stop_training = True
        if config.rank == 0:
            display.training_display(self.train_state)

    def predict(self, x, operator=None, callbacks=None):
        """Generates predictions for the input samples. If `operator` is ``None``,
        returns the network output, otherwise returns the output of the `operator`.

        Args:
            x: The network inputs. A Numpy array or a tuple of Numpy arrays.
            operator: A function takes arguments (`inputs`, `outputs`) or (`inputs`,
                `outputs`, `auxiliary_variables`) and outputs a tensor. `inputs` and
                `outputs` are the network input and output tensors, respectively.
                `auxiliary_variables` is the output of `auxiliary_var_function(x)`
                in `dde.data.PDE`. `operator` is typically chosen as the PDE (used to
                define `dde.data.PDE`) to predict the PDE residual.
            callbacks: List of ``dde.callbacks.Callback`` instances. List of callbacks
                to apply during prediction.
        """
        if isinstance(x, tuple):
            x = tuple(np.asarray(xi, dtype=config.real(np)) for xi in x)
        else:
            x = np.asarray(x, dtype=config.real(np))
        callbacks = CallbackList(callbacks=callbacks)
        callbacks.set_model(self)
        callbacks.on_predict_begin()

        if operator is None:
            y = self._outputs(False, x)
            callbacks.on_predict_end()
            return y

        # operator is not None
        if utils.get_num_args(operator) == 3:
            aux_vars = self.data.auxiliary_var_fn(x).astype(config.real(np))
        if backend_name == "tensorflow.compat.v1":
            if utils.get_num_args(operator) == 2:
                op = operator(self.net.inputs, self.net.outputs)
                feed_dict = self.net.feed_dict(False, x)
            elif utils.get_num_args(operator) == 3:
                op = operator(
                    self.net.inputs, self.net.outputs, self.net.auxiliary_vars
                )
                feed_dict = self.net.feed_dict(False, x, auxiliary_vars=aux_vars)
            y = self.sess.run(op, feed_dict=feed_dict)
        elif backend_name == "tensorflow":
            if utils.get_num_args(operator) == 2:

                @tf.function
                def op(inputs):
                    y = self.net(inputs)
                    if config.autodiff == "forward":
                        y = (y, self.net)
                    return operator(inputs, y)

            elif utils.get_num_args(operator) == 3:

                @tf.function
                def op(inputs):
                    y = self.net(inputs)
                    return operator(inputs, y, aux_vars)

            y = op(x)
            y = utils.to_numpy(y)
        elif backend_name == "pytorch":
            self.net.eval()
            if isinstance(x, tuple):
                inputs = tuple(map(lambda x: torch.as_tensor(x).requires_grad_(), x))
            else:
                inputs = torch.as_tensor(x).requires_grad_()
            outputs = self.net(inputs)
            if utils.get_num_args(operator) == 2:
                if config.autodiff == "forward":
                    outputs = (outputs, self.net)
                y = operator(inputs, outputs)
            elif utils.get_num_args(operator) == 3:
                # TODO: Pytorch backend Implementation of Auxiliary variables.
                # y = operator(inputs, outputs, torch.as_tensor(aux_vars))
                raise NotImplementedError(
                    "Model.predict() with auxiliary variable hasn't been implemented "
                    "for backend pytorch."
                )
            # Clear cached Jacobians and Hessians.
            grad.clear()
            y = utils.to_numpy(y)
        elif backend_name == "jax":
            if utils.get_num_args(operator) == 2:

                @jax.jit
                def op(inputs):
                    y_fn = lambda _x: self.net.apply(self.net.params, _x)
                    return operator(inputs, (y_fn(inputs), y_fn))

            elif utils.get_num_args(operator) == 3:
                # TODO: JAX backend Implementation of Auxiliary variables.
                raise NotImplementedError(
                    "Model.predict() with auxiliary variable hasn't been implemented "
                    "for backend jax."
                )
            y = op(x)
            y = utils.to_numpy(y)
        elif backend_name == "paddle":
            self.net.eval()
            inputs = paddle.to_tensor(x, stop_gradient=False)
            outputs = self.net(inputs)
            if utils.get_num_args(operator) == 2:
                y = operator(inputs, outputs)
            elif utils.get_num_args(operator) == 3:
                # TODO: Paddle backend Implementation of Auxiliary variables.
                # y = operator(inputs, outputs, paddle.to_tensor(aux_vars))
                raise NotImplementedError(
                    "Model.predict() with auxiliary variable hasn't been implemented "
                    "for backend paddle."
                )
            y = utils.to_numpy(y)
        callbacks.on_predict_end()
        return y

    # def evaluate(self, x, y, callbacks=None):
    #     """Returns the loss values & metrics values for the model in test mode."""
    #     raise NotImplementedError(
    #         "Model.evaluate to be implemented. Alternatively, use Model.predict."
    #     )

    def state_dict(self):
        """Returns a dictionary containing all variables."""
        if backend_name == "tensorflow.compat.v1":
            destination = OrderedDict()
            variables_names = [v.name for v in tf.global_variables()]
            values = self.sess.run(variables_names)
            for k, v in zip(variables_names, values):
                destination[k] = v
        elif backend_name == "tensorflow":
            # user-provided variables
            destination = {
                f"external_trainable_variable:{i}": v
                for (i, v) in enumerate(self.external_trainable_variables)
            }
            # the paramaters of the net
            destination.update(self.net.get_weight_paths())
        elif backend_name in ["pytorch", "paddle"]:
            destination = self.net.state_dict()
        else:
            raise NotImplementedError(
                "state_dict hasn't been implemented for this backend."
            )
        return destination

    def save(self, save_path, protocol="backend", verbose=0):
        """Saves all variables to a disk file.

        Args:
            save_path (string): Prefix of filenames to save the model file.
            protocol (string): If `protocol` is "backend", save using the
                backend-specific method.

                - For "tensorflow.compat.v1", use `tf.train.Save <https://www.tensorflow.org/api_docs/python/tf/compat/v1/train/Saver#attributes>`_.
                - For "tensorflow", use `tf.keras.Model.save_weights <https://www.tensorflow.org/api_docs/python/tf/keras/Model#save_weights>`_.
                - For "pytorch", use `torch.save <https://pytorch.org/docs/stable/generated/torch.save.html>`_.
                - For "paddle", use `paddle.save <https://www.paddlepaddle.org.cn/documentation/docs/en/api/paddle/save_en.html>`_.

                If `protocol` is "pickle", save using the Python pickle module. Only the
                protocol "backend" supports ``restore()``.

        Returns:
            string: Path where model is saved.
        """
        # TODO: backend tensorflow
        save_path = f"{save_path}-{self.train_state.epoch}"
        if protocol == "pickle":
            save_path += ".pkl"
            with open(save_path, "wb") as f:
                pickle.dump(self.state_dict(), f)
        elif protocol == "backend":
            if backend_name == "tensorflow.compat.v1":
                save_path += ".ckpt"
                self.saver.save(self.sess, save_path)
            elif backend_name == "tensorflow":
                save_path += ".ckpt"
                self.net.save_weights(save_path)
            elif backend_name == "pytorch":
                save_path += ".pt"
                checkpoint = {
                    "model_state_dict": self.net.state_dict(),
                    "optimizer_state_dict": self.opt.state_dict(),
                }
                torch.save(checkpoint, save_path)
            elif backend_name == "paddle":
                save_path += ".pdparams"
                checkpoint = {
                    "model": self.net.state_dict(),
                    "opt": self.opt.state_dict(),
                }
                paddle.save(checkpoint, save_path)
            else:
                raise NotImplementedError(
                    "Model.save() hasn't been implemented for this backend."
                )
        if verbose > 0:
            print(
                "Epoch {}: saving model to {} ...\n".format(
                    self.train_state.epoch, save_path
                )
            )
        return save_path

    def restore(self, save_path, device=None, verbose=0):
        """Restore all variables from a disk file.

        Args:
            save_path (string): Path where model was previously saved.
            device (string, optional): Device to load the model on (e.g. "cpu","cuda:0"...). By default, the model is loaded on the device it was saved from.
        """
        # TODO: backend tensorflow
        if device is not None and backend_name != "pytorch":
            print(
                "Warning: device is only supported for backend pytorch. Model will be loaded on the device it was saved from."
            )
        if verbose > 0:
            print("Restoring model from {} ...\n".format(save_path))
        if backend_name == "tensorflow.compat.v1":
            self.saver.restore(self.sess, save_path)
        elif backend_name == "tensorflow":
            self.net.load_weights(save_path)
        elif backend_name == "pytorch":
            if device is not None:
                checkpoint = torch.load(save_path, map_location=torch.device(device))
            else:
                checkpoint = torch.load(save_path)
            self.net.load_state_dict(checkpoint["model_state_dict"])
            self.opt.load_state_dict(checkpoint["optimizer_state_dict"])
        elif backend_name == "paddle":
            checkpoint = paddle.load(save_path)
            self.net.set_state_dict(checkpoint["model"])
            self.opt.set_state_dict(checkpoint["opt"])
        else:
            raise NotImplementedError(
                "Model.restore() hasn't been implemented for this backend."
            )

    def print_model(self):
        """Prints all trainable variables."""
        # TODO: backend tensorflow, pytorch
        if backend_name != "tensorflow.compat.v1":
            raise NotImplementedError(
                "state_dict hasn't been implemented for this backend."
            )
        variables_names = [v.name for v in tf.trainable_variables()]
        values = self.sess.run(variables_names)
        for k, v in zip(variables_names, values):
            print("Variable: {}, Shape: {}".format(k, v.shape))
            print(v)


class TrainState:
    def __init__(self):
        self.epoch = 0
        self.step = 0

        # Current data
        self.X_train = None
        self.y_train = None
        self.train_aux_vars = None
        self.X_test = None
        self.y_test = None
        self.test_aux_vars = None

        # Results of current step
        # Train results
        self.loss_train = None
        self.y_pred_train = None
        # Test results
        self.loss_test = None
        self.y_pred_test = None
        self.y_std_test = None
        self.metrics_test = None

        # The best results correspond to the min train loss
        self.best_step = 0
        self.best_loss_train = np.inf
        self.best_loss_test = np.inf
        self.best_y = None
        self.best_ystd = None
        self.best_metrics = None

    def set_data_train(self, X_train, y_train, train_aux_vars=None):
        self.X_train = X_train
        self.y_train = y_train
        self.train_aux_vars = train_aux_vars

    def set_data_test(self, X_test, y_test, test_aux_vars=None):
        self.X_test = X_test
        self.y_test = y_test
        self.test_aux_vars = test_aux_vars

    def update_best(self):
        if self.best_loss_train > np.sum(self.loss_train):
            self.best_step = self.step
            self.best_loss_train = np.sum(self.loss_train)
            self.best_loss_test = np.sum(self.loss_test)
            self.best_y = self.y_pred_test
            self.best_ystd = self.y_std_test
            self.best_metrics = self.metrics_test

    def disregard_best(self):
        self.best_loss_train = np.inf


class LossHistory:
    def __init__(self):
        self.steps = []
        self.loss_train = []
        self.loss_test = []
        self.metrics_test = []

    def append(self, step, loss_train, loss_test, metrics_test):
        self.steps.append(step)
        self.loss_train.append(loss_train)
        if loss_test is None:
            loss_test = self.loss_test[-1]
        if metrics_test is None:
            metrics_test = self.metrics_test[-1]
        self.loss_test.append(loss_test)
        self.metrics_test.append(metrics_test)<|MERGE_RESOLUTION|>--- conflicted
+++ resolved
@@ -402,10 +402,6 @@
             losses = jax.numpy.asarray(losses)
             if self.loss_weights is not None:
                 losses *= jax.numpy.asarray(self.loss_weights)
-<<<<<<< HEAD
-
-=======
->>>>>>> 3b141ccc
             return outputs_, losses
 
         @jax.jit
